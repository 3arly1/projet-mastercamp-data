import feedparser
import requests
import re
import pandas as pd
import time
import smtplib
from email.mime.text import MIMEText
from typing import List, Dict, Any

# --- CONFIGURATION ---
ANSSI_FEEDS = [
    ("Avis", "https://www.cert.ssi.gouv.fr/avis/feed/"),
    ("Alerte", "https://www.cert.ssi.gouv.fr/alerte/feed/")
]
RATE_LIMIT_SECONDS = 0.2
CSV_OUTPUT = "consolidated_anssi_cve.csv"

def extract_anssi_feeds() -> List[Dict[str, Any]]:
    bulletins = []
    for bulletin_type, url in ANSSI_FEEDS:
        print(f"Extraction du flux RSS pour {bulletin_type} depuis {url}...")
        feed = feedparser.parse(url)
        for entry in feed.entries:
            link = str(getattr(entry, 'link', ''))
            id_anssi = ''
            if link:
                parts = link.rstrip('/').split('/')
                if len(parts) > 1:
                    id_anssi = parts[-1] if parts[-1] else parts[-2]
            if not id_anssi and hasattr(entry, 'id'):
                id_anssi = str(entry.id)
            bulletins.append({
                "id_anssi": id_anssi,
                "titre_anssi": entry.title,
                "type": bulletin_type,
                "date": entry.published,
                "link": link
            })
    print(f"Nombre total de bulletins extraits : {len(bulletins)}")
    return bulletins

def extract_cves_from_bulletin(bulletin: Dict[str, Any]) -> List[Dict[str, Any]]:
    print(f"Extraction des CVE depuis le bulletin : {bulletin['id_anssi']} ({bulletin['titre_anssi']})")
    json_url = bulletin["link"].rstrip("/") + "/json/"
    try:
        response = requests.get(json_url, timeout=10)
        data = response.json()
        cves = data.get("cves", [])
        cve_list = [cve["name"] for cve in cves if "name" in cve]
        # Fallback: regex extraction
        if not cve_list:
            cve_pattern = r"CVE-\\d{4}-\\d{4,7}"
            cve_list = list(set(re.findall(cve_pattern, str(data))))
        print(f"Nombre de CVE trouvés : {len(cve_list)}")
        return [{"cve": cve, "json_data": data} for cve in cve_list]
    except Exception as e:
        print(f"Erreur lors de l'extraction du JSON: {json_url} - {e}")
        return []

def enrich_cve(cve_id: str) -> Dict[str, Any]:
    print(f"Enrichissement des données pour la CVE : {cve_id}")
    # MITRE CVE API
    mitre_url = f"https://cveawg.mitre.org/api/cve/{cve_id}"
    cve_info = {
        "cvss": None, "base_severity": None, "cwe": None, "cwe_desc": None,
        "description": None, "vendor": None, "product": None, "versions": ""
    }
    try:
        r = requests.get(mitre_url, timeout=10)
        data = r.json()
        cna = data["containers"]["cna"]
        cve_info["description"] = cna["descriptions"][0]["value"] if cna.get("descriptions") else None
        # CVSS
        metrics = cna.get("metrics", [])
        if metrics:
            for metric in metrics:
                for key in metric:
                    if key.startswith("cvssV3"):
                        cve_info["cvss"] = metric[key].get("baseScore")
                        cve_info["base_severity"] = metric[key].get("baseSeverity")
        # CWE
        problemtype = cna.get("problemTypes", [])
        if problemtype and "descriptions" in problemtype[0]:
            cve_info["cwe"] = problemtype[0]["descriptions"][0].get("cweId", "Non disponible")
            cve_info["cwe_desc"] = problemtype[0]["descriptions"][0].get("description", "Non disponible")
        affected = cna.get("affected", [])
        if affected:
            cve_info["vendor"] = affected[0].get("vendor")
            cve_info["product"] = affected[0].get("product")
            versions = [v["version"] for v in affected[0].get("versions", []) if v.get("status") == "affected"]
            cve_info["versions"] = ", ".join(versions) if versions else ""
    except Exception as e:
        print(f"Erreur enrichissement MITRE pour {cve_id}: {e}")
    # EPSS API
    epss_url = f"https://api.first.org/data/v1/epss?cve={cve_id}"
    try:
        r = requests.get(epss_url, timeout=10)
        data = r.json()
        epss_data = data.get("data", [])
        cve_info["epss"] = epss_data[0]["epss"] if epss_data else None
    except Exception as e:
        print(f"Erreur enrichissement EPSS pour {cve_id}: {e}")
        cve_info["epss"] = None
    print(f"Enrichissement terminé pour {cve_id}")
    return cve_info

def consolidate_data():
    print("Consolidation des données dans le DataFrame...")
    bulletins = extract_anssi_feeds()
    all_rows = []
    for i, bulletin in enumerate(bulletins, 1):
        print(f"Traitement du bulletin {i}/{len(bulletins)} : {bulletin['id_anssi']}")
        cves = extract_cves_from_bulletin(bulletin)
        for j, cve_entry in enumerate(cves, 1):
            print(f"  Traitement de la CVE {j}/{len(cves)} pour ce bulletin...")
            cve_id = cve_entry["cve"]
            cve_info = enrich_cve(cve_id)
            row = {
                "ID ANSSI": bulletin["id_anssi"],
                "Titre ANSSI": bulletin["titre_anssi"],
                "Type": bulletin["type"],
                "Date": bulletin["date"],
                "CVE": cve_id,
                "CVSS": cve_info["cvss"],
                "Base Severity": cve_info["base_severity"],
                "CWE": cve_info["cwe"],
                "CWE Description": cve_info["cwe_desc"],
                "EPSS": cve_info["epss"],
                "Lien": bulletin["link"],
                "Description": cve_info["description"],
                "Éditeur": cve_info["vendor"],
                "Produit": cve_info["product"],
                "Versions affectées": cve_info["versions"]
            }
            all_rows.append(row)
            time.sleep(RATE_LIMIT_SECONDS)
    print(f"Nombre total de lignes consolidées : {len(all_rows)}")
    df = pd.DataFrame(all_rows)
    df.to_csv(CSV_OUTPUT, index=False)
    print(f"CSV consolidé écrit dans {CSV_OUTPUT}")
    return df

def send_email(to_email, subject, body):
    from_email = "votre_email@gmail.com"
    password = "mot_de_passe_application"
    msg = MIMEText(body)
    msg['From'] = from_email
    msg['To'] = to_email
    msg['Subject'] = subject
    server = smtplib.SMTP('smtp.gmail.com', 587)
    server.starttls()
    server.login(from_email, password)
    server.sendmail(from_email, to_email, msg.as_string())
    server.quit()

def generate_alerts_and_notify(df: pd.DataFrame, product_filter: str, email: str):
    critical = df[(df['Base Severity'] == 'Critical') & (df['Produit'].str.contains(product_filter, na=False))]
    if not critical.empty:
        for _, row in critical.iterrows():
            subject = f"Alerte CVE critique: {row['Produit']}"
            body = f"CVE: {row['CVE']}\nDescription: {row['Description']}\nScore CVSS: {row['CVSS']}\nLien: {row['Lien']}"
            send_email(email, subject, body)
            print(f"Envoi d'une alerte pour {row['Produit']} à {email}")

<<<<<<< HEAD


if __name__ == "__main__":
    print("Démarrage de la surveillance continue des flux ANSSI...")
    seen_cves = set()
    while True:
        try:
            # 1. Consolidate data from live ANSSI feeds (extract, enrich, consolidate)
            bulletins = extract_anssi_feeds()
            all_rows = []
            for i, bulletin in enumerate(bulletins, 1):
                print(f"Traitement du bulletin {i}/{len(bulletins)} : {bulletin['id_anssi']}")
                cves = extract_cves_from_bulletin(bulletin)
                for j, cve_entry in enumerate(cves, 1):
                    cve_id = cve_entry["cve"]
                    if cve_id in seen_cves:
                        continue
                    print(f"  Traitement de la CVE {j}/{len(cves)} pour ce bulletin...")
                    cve_info = enrich_cve(cve_id)
                    row = {
                        "ID ANSSI": bulletin["id_anssi"],
                        "Titre ANSSI": bulletin["titre_anssi"],
                        "Type": bulletin["type"],
                        "Date": bulletin["date"],
                        "CVE": cve_id,
                        "CVSS": cve_info["cvss"],
                        "Base Severity": cve_info["base_severity"],
                        "CWE": cve_info["cwe"],
                        "CWE Description": cve_info["cwe_desc"],
                        "EPSS": cve_info.get("epss"),
                        "Lien": bulletin["link"],
                        "Description": cve_info["description"],
                        "Éditeur": cve_info["vendor"],
                        "Produit": cve_info["product"],
                        "Versions affectées": cve_info["versions"]
                    }
                    all_rows.append(row)
                    seen_cves.add(cve_id)
                    time.sleep(RATE_LIMIT_SECONDS)
            if all_rows:
                # Charger l'ancien CSV s'il existe, sinon créer un nouveau DataFrame
                if os.path.exists(CSV_OUTPUT):
                    df_old = pd.read_csv(CSV_OUTPUT)
                    df_new = pd.DataFrame(all_rows)
                    df = pd.concat([df_old, df_new], ignore_index=True).drop_duplicates(subset=["CVE"])
                else:
                    df = pd.DataFrame(all_rows)
                df.to_csv(CSV_OUTPUT, index=False)
                print(f"{len(all_rows)} nouveaux CVE ajoutés. CSV mis à jour.")
            else:
                print("Aucun nouveau CVE détecté.")
            # 2. Optionally, build CVE list from local JSON data if needed
            base_path = os.path.join(os.getcwd(), "data_pour_TD_final")
            cve_list = build_cve_list(base_path)
            print(f"Nombre total de CVE consolidés localement : {len(cve_list)}")
            # 3. Optionally, generate alerts and send notifications
            generate_alerts_and_notify(df, product_filter="Windows", email="camille.oden@efrei.net")
        except Exception as e:
            print(f"Erreur dans la boucle principale : {e}")
        time.sleep(RATE_LIMIT_SECONDS)
=======
if __name__ == "__main__":
    df = consolidate_data()
    print("Traitement terminé. Passez à l'analyse et la visualisation dans le notebook.")
>>>>>>> fa3a5459
<|MERGE_RESOLUTION|>--- conflicted
+++ resolved
@@ -162,7 +162,6 @@
             send_email(email, subject, body)
             print(f"Envoi d'une alerte pour {row['Produit']} à {email}")
 
-<<<<<<< HEAD
 
 
 if __name__ == "__main__":
@@ -222,9 +221,4 @@
             generate_alerts_and_notify(df, product_filter="Windows", email="camille.oden@efrei.net")
         except Exception as e:
             print(f"Erreur dans la boucle principale : {e}")
-        time.sleep(RATE_LIMIT_SECONDS)
-=======
-if __name__ == "__main__":
-    df = consolidate_data()
-    print("Traitement terminé. Passez à l'analyse et la visualisation dans le notebook.")
->>>>>>> fa3a5459
+        time.sleep(RATE_LIMIT_SECONDS)